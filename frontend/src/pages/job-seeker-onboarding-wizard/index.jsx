import React, { useState, useEffect } from 'react';
import { AnimatePresence } from 'framer-motion';
import { useNavigate } from 'react-router-dom';
import WizardLayout from './components/WizardLayout';
import WizardProgress from './components/WizardProgress';
import PersonalInfoStep from './components/PersonalInfoStep';
import ResumeUploadStep from './components/ResumeUploadStep';
import SkillAssessmentStep from './components/SkillAssessmentStep';
import CareerPreferencesStep from './components/CareerPreferencesStep';
import ProfileReviewStep from './components/ProfileReviewStep';
import { getApiUrl } from 'utils/api';
import { apiRequest } from 'utils/api';

const JobSeekerOnboardingWizard = () => {
  const navigate = useNavigate();
  const [currentStep, setCurrentStep] = useState(1);
  const [formData, setFormData] = useState({});
  const [isLoading, setIsLoading] = useState(false);

  const steps = [
    {
      id: 1,
      title: 'Personal Info',
      description: 'Basic information about you',
      icon: 'User',
      component: PersonalInfoStep
    },
    {
      id: 2,
      title: 'Resume Upload',
      description: 'Upload your resume for AI analysis',
      icon: 'FileText',
      component: ResumeUploadStep
    },
    {
      id: 3,
      title: 'Skills Assessment',
      description: 'Add your technical and professional skills',
      icon: 'Zap',
      component: SkillAssessmentStep
    },
    {
      id: 4,
      title: 'Career Preferences',
      description: 'Tell us what you are looking for',
      icon: 'Target',
      component: CareerPreferencesStep
    },
    {
      id: 5,
      title: 'Review Profile',
      description: 'Review and complete your setup',
      icon: 'CheckCircle',
      component: ProfileReviewStep
    }
  ];

  // Load saved progress from localStorage, but only if it matches the current user
  useEffect(() => {
    // Check if onboarding is already complete by checking the backend
    const token = localStorage.getItem('accessToken');
<<<<<<< HEAD
    const isAuthenticatedFlag = localStorage.getItem('isAuthenticated') === 'true';
    
    if (!token || !isAuthenticatedFlag || token.trim() === '') {
      console.error('JobSeekerOnboardingWizard - no valid authentication token');
=======
    if (token) {
      // Fetch user profile to check onboarding status from Supabase database
      fetch(getApiUrl('/auth/profile/'), {
        method: 'GET',
        headers: {
          'Content-Type': 'application/json',
          'Authorization': `Bearer ${token}`,
        },
      })
        .then(res => {
          if (!res.ok) throw new Error('Unauthorized');
          return res.json();
        })
        .then(profileData => {
          // Check if onboarding exists in database and is complete
          if (profileData.onboarding_complete && profileData.onboarding) {
            // Clear any local onboarding data since it's complete in database
            localStorage.removeItem('jobSeekerOnboardingData');
            localStorage.removeItem('jobSeekerOnboardingStep');
            localStorage.removeItem('jobSeekerOnboardingUserId');
            localStorage.setItem('jobSeekerOnboardingComplete', 'true');
            // Redirect to jobs page
            navigate('/job-search-application-hub');
            return;
          }
          // Continue with normal onboarding flow
          loadSavedProgress();
        })
        .catch(err => {
          console.error('Error checking onboarding status:', err);
          // If there's an error checking backend, proceed with local flow
          loadSavedProgress();
        });
    } else {
>>>>>>> ce698e6a
      // No token, redirect to login
      navigate('/authentication-login-register');
      return;
    }
    
    console.log('JobSeekerOnboardingWizard - checking onboarding status...');
    
    // Fetch user profile to check onboarding status from Supabase database
    fetch('/api/auth/profile/', {
      method: 'GET',
      headers: {
        'Content-Type': 'application/json',
        'Authorization': `Bearer ${token}`,
      },
    })
      .then(res => {
        if (!res.ok) {
          console.error('JobSeekerOnboardingWizard - profile fetch failed:', res.status, res.statusText);
          throw new Error(`HTTP ${res.status}: ${res.statusText}`);
        }
        return res.json();
      })
      .then(profileData => {
        console.log('JobSeekerOnboardingWizard - profile data received:', profileData);
        
        // Check if onboarding exists in database and is complete
        if (profileData.onboarding_complete && profileData.onboarding) {
          console.log('JobSeekerOnboardingWizard - onboarding already complete, redirecting...');
          // Clear any local onboarding data since it's complete in database
          localStorage.removeItem('jobSeekerOnboardingData');
          localStorage.removeItem('jobSeekerOnboardingStep');
          localStorage.removeItem('jobSeekerOnboardingUserId');
          localStorage.setItem('jobSeekerOnboardingComplete', 'true');
          // Redirect to jobs page
          navigate('/job-search-application-hub');
          return;
        }
        // Continue with normal onboarding flow
        console.log('JobSeekerOnboardingWizard - proceeding with onboarding flow');
        loadSavedProgress();
      })
      .catch(err => {
        console.error('JobSeekerOnboardingWizard - error checking onboarding status:', err);
        // If there's an error checking backend, check if it's an auth issue
        if (err.message.includes('401') || err.message.includes('Unauthorized')) {
          // Token is invalid, redirect to login
          localStorage.removeItem('accessToken');
          localStorage.removeItem('isAuthenticated');
          navigate('/authentication-login-register');
        } else {
          // Other error, proceed with local flow
          loadSavedProgress();
        }
      });
  }, [navigate]);

  const loadSavedProgress = async () => {
    // Get current user info and token
    const userString = localStorage.getItem('user');
    const token = localStorage.getItem('accessToken');
    let currentUserId = null;
    let currentUser = null;

    if (userString) {
      try {
        currentUser = JSON.parse(userString);
        currentUserId = currentUser?.id || currentUser?.email || null;
      } catch (e) {
        currentUserId = null;
      }
    }

    const savedData = localStorage.getItem('jobSeekerOnboardingData');
    const savedStep = localStorage.getItem('jobSeekerOnboardingStep');
    const savedUserId = localStorage.getItem('jobSeekerOnboardingUserId');

    // Initialize form data with user info from backend
    let backendData = {};
    if (token) {
      try {
        const response = await apiRequest('/api/auth/jobseeker-profile/', {
          method: 'GET',
          headers: {
            'Authorization': `Bearer ${token}`,
          },
        });

        if (response && Object.keys(response).length > 0) {
          backendData = {
            firstName: response.first_name || '',
            lastName: response.last_name || '',
            email: response.email || '',
            ...response // Include any other existing onboarding data
          };
          console.log('Loaded user data from backend:', backendData);
          // Print fname, lname, email in console
          console.log('fname:', backendData.firstName, 'lname:', backendData.lastName, 'email:', backendData.email);
        }
      } catch (error) {
        console.log('No existing onboarding data found, using user data from registration');
        // Fallback to localStorage user data if backend call fails
        if (currentUser) {
          backendData = {
            firstName: currentUser.first_name || '',
            lastName: currentUser.last_name || '',
            email: currentUser.email || ''
          };
          // Print fname, lname, email in console (from local user)
          console.log('fname:', backendData.firstName, 'lname:', backendData.lastName, 'email:', backendData.email);
        }
      }
    }

    // If no user, no token, or user changed, clear onboarding progress and start fresh
    if (!currentUserId || !token || savedUserId !== currentUserId) {
      localStorage.removeItem('jobSeekerOnboardingData');
      localStorage.removeItem('jobSeekerOnboardingStep');
      localStorage.setItem('jobSeekerOnboardingUserId', currentUserId || '');
      setFormData(backendData);
      setCurrentStep(1);
      return;
    }

    // Merge saved local data with backend data (local data takes precedence for draft changes)
    let finalData = { ...backendData };
    if (savedData) {
      try {
        const parsedSavedData = JSON.parse(savedData);
        finalData = { ...backendData, ...parsedSavedData };
      } catch (error) {
        console.error('Error loading saved data:', error);
        finalData = backendData;
      }
    }

    setFormData(finalData);

    if (savedStep) {
      setCurrentStep(parseInt(savedStep));
    }
  };

  // Save progress to localStorage, including user id/email
  useEffect(() => {
    // Get current user info (e.g., from localStorage or your auth context)
    const userString = localStorage.getItem('user');
    let currentUserId = null;
    if (userString) {
      try {
        const user = JSON.parse(userString);
        currentUserId = user?.id || user?.email || null;
      } catch (e) {
        currentUserId = null;
      }
    }
    localStorage.setItem('jobSeekerOnboardingData', JSON.stringify(formData));
    localStorage.setItem('jobSeekerOnboardingStep', currentStep.toString());
    localStorage.setItem('jobSeekerOnboardingUserId', currentUserId || '');
  }, [formData, currentStep]);

  const handleStepUpdate = (stepData) => {
    setFormData(prev => ({ ...prev, ...stepData }));
  };

  const handleNext = () => {
    if (currentStep < steps.length) {
      setCurrentStep(prev => prev + 1);
    }
  };

  const handlePrev = () => {
    if (currentStep > 1) {
      setCurrentStep(prev => prev - 1);
    }
  };

  const handleSaveAndExit = () => {
    // Data is already saved in localStorage via useEffect
    alert('Progress saved! You can continue later from where you left off.');
    window.location.href = '/ai-powered-job-feed-dashboard';
  };

  const handleComplete = async () => {
    setIsLoading(true);
    const userString = localStorage.getItem('user');
    const token = localStorage.getItem('accessToken');
    let currentUserId = null;
    if (userString) {
      try {
        const user = JSON.parse(userString);
        currentUserId = user?.id || user?.email || null;
      } catch (e) {
        currentUserId = null;
      }
    }
    if (!currentUserId || !token) {
      alert('You must be logged in to complete onboarding. Please log in again.');
      localStorage.removeItem('jobSeekerOnboardingData');
      localStorage.removeItem('jobSeekerOnboardingStep');
      localStorage.removeItem('jobSeekerOnboardingUserId');
      setFormData({});
      setCurrentStep(1);
      setIsLoading(false);
      return;
    }
    try {
      // Save onboarding data to backend API (Supabase via Django ORM)
      // Ensure payload matches backend model fields
      const payload = {
        ...formData,
        // flatten nested objects if needed, e.g. career_preferences
        ...(formData.career_preferences || {}),
        // Remove nested career_preferences to avoid duplication
      };
      delete payload.career_preferences;
      const profile = await apiRequest(
        '/api/auth/jobseeker-profile/',
        'POST',
        payload,
        token
      );
      // Optionally update user in localStorage with onboarding complete/profile info
      if (profile && profile.id) {
        localStorage.setItem('user', JSON.stringify(profile));
      }
      // Clear saved progress
      localStorage.removeItem('jobSeekerOnboardingData');
      localStorage.removeItem('jobSeekerOnboardingStep');
      localStorage.removeItem('jobSeekerOnboardingUserId');
      // Set onboarding complete flag and redirect to job feed dashboard
      localStorage.setItem('jobSeekerOnboardingComplete', 'true');
      window.location.href = '/ai-powered-job-feed-dashboard';
    } catch (err) {
      alert('Failed to save onboarding data. Please try again.');
      console.error('Onboarding save error:', err);
    } finally {
      setIsLoading(false);
    }
  };

  const CurrentStepComponent = steps[currentStep - 1]?.component;

  if (!CurrentStepComponent) {
    return (
      <WizardLayout>
        <div className="text-center py-12">
          <p className="text-error">Invalid step. Please refresh the page.</p>
        </div>
      </WizardLayout>
    );
  }

  return (
    <WizardLayout
      onSaveAndExit={handleSaveAndExit}
      showSaveOption={currentStep < steps.length}
    >
      <div className="max-w-4xl mx-auto">
        {/* Progress Indicator */}
        <WizardProgress
          currentStep={currentStep}
          totalSteps={steps.length}
          steps={steps}
        />

        {/* Step Content */}
        <div className="min-h-[600px]">
          <AnimatePresence mode="wait">
            <CurrentStepComponent
              key={currentStep}
              data={formData}
              onUpdate={handleStepUpdate}
              onNext={handleNext}
              onPrev={handlePrev}
              onComplete={handleComplete}
              isLoading={isLoading}
            />
          </AnimatePresence>
        </div>

        {/* Help Section */}
        <div className="mt-8 pt-6 border-t border-border">
          <div className="flex items-center justify-center space-x-6 text-sm text-muted-foreground">
            <div className="flex items-center space-x-2">
              <div className="w-2 h-2 bg-success rounded-full"></div>
              <span>SSL Secured</span>
            </div>
            <div className="flex items-center space-x-2">
              <div className="w-2 h-2 bg-primary rounded-full"></div>
              <span>GDPR Compliant</span>
            </div>
            <div className="flex items-center space-x-2">
              <div className="w-2 h-2 bg-accent rounded-full"></div>
              <span>Auto-Save Enabled</span>
            </div>
          </div>

          <div className="text-center mt-4">
            <p className="text-xs text-muted-foreground">
              Need help? Contact our support team at{' '}
              <a href="mailto:support@fyndrai.com" className="text-primary hover:underline">
                support@fyndrai.com
              </a>
            </p>
          </div>
        </div>
      </div>
    </WizardLayout>
  );
};

export default JobSeekerOnboardingWizard;<|MERGE_RESOLUTION|>--- conflicted
+++ resolved
@@ -59,12 +59,6 @@
   useEffect(() => {
     // Check if onboarding is already complete by checking the backend
     const token = localStorage.getItem('accessToken');
-<<<<<<< HEAD
-    const isAuthenticatedFlag = localStorage.getItem('isAuthenticated') === 'true';
-    
-    if (!token || !isAuthenticatedFlag || token.trim() === '') {
-      console.error('JobSeekerOnboardingWizard - no valid authentication token');
-=======
     if (token) {
       // Fetch user profile to check onboarding status from Supabase database
       fetch(getApiUrl('/auth/profile/'), {
@@ -99,61 +93,9 @@
           loadSavedProgress();
         });
     } else {
->>>>>>> ce698e6a
       // No token, redirect to login
       navigate('/authentication-login-register');
-      return;
-    }
-    
-    console.log('JobSeekerOnboardingWizard - checking onboarding status...');
-    
-    // Fetch user profile to check onboarding status from Supabase database
-    fetch('/api/auth/profile/', {
-      method: 'GET',
-      headers: {
-        'Content-Type': 'application/json',
-        'Authorization': `Bearer ${token}`,
-      },
-    })
-      .then(res => {
-        if (!res.ok) {
-          console.error('JobSeekerOnboardingWizard - profile fetch failed:', res.status, res.statusText);
-          throw new Error(`HTTP ${res.status}: ${res.statusText}`);
-        }
-        return res.json();
-      })
-      .then(profileData => {
-        console.log('JobSeekerOnboardingWizard - profile data received:', profileData);
-        
-        // Check if onboarding exists in database and is complete
-        if (profileData.onboarding_complete && profileData.onboarding) {
-          console.log('JobSeekerOnboardingWizard - onboarding already complete, redirecting...');
-          // Clear any local onboarding data since it's complete in database
-          localStorage.removeItem('jobSeekerOnboardingData');
-          localStorage.removeItem('jobSeekerOnboardingStep');
-          localStorage.removeItem('jobSeekerOnboardingUserId');
-          localStorage.setItem('jobSeekerOnboardingComplete', 'true');
-          // Redirect to jobs page
-          navigate('/job-search-application-hub');
-          return;
-        }
-        // Continue with normal onboarding flow
-        console.log('JobSeekerOnboardingWizard - proceeding with onboarding flow');
-        loadSavedProgress();
-      })
-      .catch(err => {
-        console.error('JobSeekerOnboardingWizard - error checking onboarding status:', err);
-        // If there's an error checking backend, check if it's an auth issue
-        if (err.message.includes('401') || err.message.includes('Unauthorized')) {
-          // Token is invalid, redirect to login
-          localStorage.removeItem('accessToken');
-          localStorage.removeItem('isAuthenticated');
-          navigate('/authentication-login-register');
-        } else {
-          // Other error, proceed with local flow
-          loadSavedProgress();
-        }
-      });
+    }
   }, [navigate]);
 
   const loadSavedProgress = async () => {

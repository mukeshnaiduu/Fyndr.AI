--- conflicted
+++ resolved
@@ -64,47 +64,22 @@
 
     // Fetch onboarding status from backend for robustness
     const fetchOnboardingStatus = async () => {
-<<<<<<< HEAD
-      // Ensure we have both authentication flag and valid token
-      if (!isAuthenticated || !accessToken || accessToken.trim() === '') {
-        console.log('ProtectedRoute - skipping onboarding check: no valid token');
-        setIsOnboarded(false);
-        return;
-      }
-      
-      try {
-        console.log('ProtectedRoute - fetching onboarding status for role:', userRole);
-        const res = await fetch('/api/auth/profile/', {
-=======
       try {
         const apiUrl = getApiUrl('/auth/profile/');
         console.log('ProtectedRoute - Calling API:', apiUrl);
 
         const res = await fetch(apiUrl, {
->>>>>>> ce698e6a
           headers: {
             'Authorization': `Bearer ${accessToken}`,
             'Content-Type': 'application/json',
           },
         });
-<<<<<<< HEAD
-        
-        if (!res.ok) {
-          console.error('ProtectedRoute - profile fetch failed:', res.status, res.statusText);
-          throw new Error(`HTTP ${res.status}: ${res.statusText}`);
-        }
-        
-        const data = await res.json();
-        console.log('ProtectedRoute - profile data received:', data);
-        
-=======
 
         if (!res.ok) throw new Error('Unauthorized');
         const data = await res.json();
 
         console.log('ProtectedRoute - API response onboarding_complete:', data.onboarding_complete);
 
->>>>>>> ce698e6a
         if (typeof data.onboarding_complete !== 'undefined') {
           const isComplete = !!data.onboarding_complete;
 
@@ -125,23 +100,10 @@
           setIsOnboarded(isComplete);
           console.log('ProtectedRoute - Updated isOnboarded to:', isComplete);
         } else {
-          console.log('ProtectedRoute - no onboarding_complete field in response');
           setIsOnboarded(false);
           console.log('ProtectedRoute - No onboarding_complete field, setting to false');
         }
       } catch (error) {
-<<<<<<< HEAD
-        console.error('ProtectedRoute - error fetching onboarding status:', error);
-        setIsOnboarded(false);
-      }
-    };
-    
-    if (requireOnboarding && userRole) {
-      fetchOnboardingStatus();
-    }
-    // eslint-disable-next-line
-  }, [isAuthenticated, userRole, requireOnboarding, accessToken]);
-=======
         console.error('ProtectedRoute - API error:', error.message);
         // On error, trust localStorage
         const localValue = onboardingKey ? localStorage.getItem(onboardingKey) === 'true' : true;
@@ -153,7 +115,6 @@
 
     fetchOnboardingStatus();
   }, [isAuthenticated, userRole, requireOnboarding, accessToken, onboardingKey]);
->>>>>>> ce698e6a
 
   if (!isAuthenticated) {
     console.log('ProtectedRoute - Not authenticated, redirecting to login');
